Processors are a special kind of `Publisher` that are also a `Subscriber`.
They were originally intended as a possible representation of an intermediate step that
could then be shared between Reactive Streams implementations.
In Reactor however, such steps are rather represented by operators that are `Publisher`.

A common mistake when coming across a `Processor` for the first time is the temptation to
directly call the exposed `onNext`, `onComplete` and `onError` methods from the `Subscriber` interface.

Such manual calls should be made with care, especially regarding external synchronization
of calls with respect to the Reactive Streams specification.
Processors are actually probably marginally useful, unless one comes across a Reactive Streams
based API that requires a `Subscriber` to be passed, rather than exposing a `Publisher`.

Sinks are usually a better alternative.
In Reactor a sink is a class that allows safe manual triggering of signals. It can either
be associated to a subscription (from inside an operator) or completely standalone.

Since `3.4.0`, sinks become the first class citizen and `Processor` are being phased out entirely:

 - both abstract and concrete `FluxProcessor` and `MonoProcessor` are deprecated and slated for removal in 3.5.0
 - sinks which are not produced by an operator are constructed through factory methods in the `Sinks` class.
 - we expect all processor usages to be replaceable with either an existing operator or a new sink from `Sinks`.
 Users have time until 3.5 to surface situations where that isn't the case, while falling back to using the deprecated APIs
 in the meantime.

[[sinks]]
= Safely Produce from Multiple Threads by Using `Sinks.One` and `Sinks.Many`

Default flavors of `Sinks` exposed by reactor-core ensure that multi-threaded usage is detected
and cannot lead to spec violations or undefined behavior from the perspective of downstream
subscribers. When using the `tryEmit*` API, parallel calls fail fast. When using the `emit*`
API, the provided `EmissionFailureHandler` may allow to retry on contention (eg. busy looping),
otherwise the sink will terminate with an error.

This is an improvement over `Processor.onNext`, which must be synchronized externally or
lead to undefined behavior from the perspective of the downstream subscribers.

The `Sinks` builder provide a guided API to the main supported producer types.
You will recognize some of the behavior found in `Flux` such as `onBackpressureBuffer`.

====
[source,java]
----
Sinks.Many<Integer> replaySink = Sinks.many().replay().all();
----
====

Multiple producer threads may concurrently generate data on the sink by doing the following:

====
[source,java]
----
//thread1
sink.emitNext(1, FAIL_FAST);

//thread2, later
sink.emitNext(2, FAIL_FAST);

//thread3, concurrently with thread 2
EmitResult result = sink.tryEmitNext(3); //would return FAIL_NON_SERIALIZED
----
====

The `Sinks.Many` can be presented to downstream consumers as a `Flux`, like in the below example:

====
[source,java]
----
Flux<Integer> fluxView = replaySink.asFlux();
fluxView
	.takeWhile(i -> i < 10)
	.log()
	.blockLast();
----
====

Similarly, the `Sinks.Empty` and `Sinks.One` flavors can be viewed as a `Mono` with the `asMono()` method.

<<<<<<< HEAD
=======
[[processor-overview]]
= Overview of Available Processors

Reactor Core comes with several flavors of `Processor`. Not all processors have the same
semantics, but they are roughly split into three categories. The following list briefly
describes the three kinds of processors:

* *direct* (`DirectProcessor` and `UnicastProcessor`): These processors can push
data only through direct user action (calling their methods of their `Sink` directly).
* *synchronous* (`EmitterProcessor` and `ReplayProcessor`): These processors can either push data
through user interaction or by subscribing to an upstream `Publisher` and synchronously
draining it.

TIP: One way of publishing events onto different threads is to use the `EmitterProcessor`
combined with `publishOn(Scheduler)`. This can for example replace the former `TopicProcessor`,
which was using `Unsafe` operations and has been moved to
https://github.com/reactor/reactor-addons/tree/main/reactor-extra/src/main/java/reactor
/extra/processor[reactor-extra]
in 3.3.0.

== Direct Processor

A direct `Processor` is a processor that can dispatch signals to zero or more
`Subscribers`. It is the simplest one to instantiate, with a single `DirectProcessor#create()` static
factory method. On the other hand, *it has the limitation of not handling backpressure*.
As a consequence, a `DirectProcessor` signals an `IllegalStateException` to its
subscribers if you push N elements through it but at least one of its subscribers has
requested less than N.

Once the `Processor` has terminated (usually through its sink's `error(Throwable)` or
`complete()` methods being called), it lets more subscribers subscribe but replays the
termination signal to them immediately.
>>>>>>> 601a74a4

The `Sinks` categories are:

. `many().multicast()`: a sink that will transmit only newly pushed data to its subscribers, honoring their backpressure (newly pushed as in "after the subscriber's subscription").
. `many().unicast()`: same as above, with the twist that data pushed before the first subscriber registers is buffered.
. `many().replay()`: a sink that will replay a specified history size of pushed data to new subscribers then continue pushing new data live.
. `one()`: a sink that will play a single element to its subscribers
. `empty()`: a sink that will play a terminal signal only to its subscribers (error or complete), but can still be viewed as a `Mono<T>` (notice the generic type `<T>`).

[[processor-overview]]
= Overview of Available Sinks

== Sinks.many().unicast().onBackpressureBuffer(args?)

A unicast `Sinks.Many` can deal with backpressure by using an internal buffer.
The trade-off is that it can have _at most one_ `Subscriber`.

The basic unicast sink is created via `Sinks.many().unicast().onBackpressureBuffer()`.
But there are a few additional `unicast` static factory methods in `Sinks.many().unicast()` allowing finer tuning.

For instance, by default, it is unbounded: if you push any amount of data through it while
its `Subscriber` has not yet requested data, it buffers all of the data.
You can change this by providing a custom `Queue` implementation for the internal
buffering in the `Sinks.many().unicast().onBackpressureBuffer(Queue)` factory method.
If that queue is bounded, the sink could reject the push of a value when the buffer
is full and not enough requests from downstream have been received.

== Sinks.many().multicast().onBackpressureBuffer(args?)

A multicast `Sinks.Many` can emit to several subscribers while honoring backpressure for each of its subscribers.
Subscribers receive only the signals pushed through the sink after they have subscribed.

The basic multicast sink is created via `Sinks.many().multicast().onBackpressureBuffer()`.

By default, if all of its subscribers are cancelled (which basically means they have all
un-subscribed), it clears its internal buffer and stops accepting new subscribers.
You can tune this by using the `autoCancel` parameter in the `multicast` static factory methods
under `Sinks.many().multicast()`.

== Sinks.many().multicast().directAllOrNothing()

A multicast `Sinks.Many` with a simplistic handling of backpressure: if *any* of the subscribers
is too slow (has zero demand), the `onNext` is dropped for *all* subscribers.

However, the slow subscribers are not terminated and once the slow subscribers have started
requesting again, all will resume receiving elements pushed from there on.

Once the `Sinks.Many` has terminated (usually through its `emitError(Throwable)` or
`emitComplete()` methods being called), it lets more subscribers subscribe but replays the
termination signal to them immediately.

== Sinks.many().multicast().directBestEffort()

A multicast `Sinks.Many` with a best effort handling of backpressure: if a subscriber
is too slow (has zero demand), the `onNext` is dropped for *this slow subscriber only*.

However, the slow subscribers are not terminated and once they have started requesting again
they will resume receiving newly pushed elements.

Once the `Sinks.Many` has terminated (usually through its `emitError(Throwable)` or
`emitComplete()` methods being called), it lets more subscribers subscribe but replays the
termination signal to them immediately.

== Sinks.many().replay()

A replay `Sinks.Many` caches emitted elements and replays them to late subscribers.

It can be created in multiple configurations:

* Caching a limited history (`Sinks.many().replay().limit(int)`) or an unbounded history (`Sinks.many().replay().all()`).
* Caching a time-based replay window (`Sinks.many().replay().limit(Duration)`).
* Caching a combination of history size and time window (`Sinks.many().replay().limit(int, Duration)`).

Additional overloads for fine tuning of the above can also be found under `Sinks.many().replay()`, as well
as a variant that allows caching of a single element (`latest()` and `latestOrDefault(T)`).

== Sinks.unsafe().many()

Advanced users and operators builders might want to consider using `Sinks.unsafe().many()`
which will provide the same `Sinks.Many` factories _without_ the extra producer thread safety.
As a result there will be less overhead per sink, since thread-safe sinks have to detect multi-threaded access.

Library developers should not expose unsafe sinks but can use them internally in a controlled
calling environment where they can ensure external synchronization of the calls that lead to
`onNext`, `onComplete` and `onError` signals, in respect of the Reactive Streams specification.

== Sinks.one()

This method directly construct a simple instance of `Sinks.One<T>`.
This flavor of `Sinks` is viewable as a `Mono` (through its `asMono()` view method), and
has slightly different `emit` methods to better convey this Mono-like semantics:

 * `emitValue(T value)` generates an `onNext(value)` signal and - in most implementations - will also trigger an implicit `onComplete()`
 * `emitEmpty()` generates an isolated `onComplete()` signal, intended as generating the equivalent of an empty `Mono`
 * `emitError(Throwable t)` generates an `onError(t)` signal

`Sinks.one()` accepts _one_ call of any of these methods, effectively generating a `Mono`
that either completed with a value, completed empty or failed.

== Sinks.empty()

This method directly constructs a simple instance of `Sinks.Empty<T>`.
This flavor of `Sinks` is like `Sinks.One<T>`, except it doesn't offer the `emitValue` method.

As a result, it can only generates a `Mono` that completes empty or fails.

The sink is still typed with a generic `<T>` despite being unable to trigger an `onNext`,
because it allows easy composition and inclusion in chains of operators that require a specific type.<|MERGE_RESOLUTION|>--- conflicted
+++ resolved
@@ -76,41 +76,6 @@
 
 Similarly, the `Sinks.Empty` and `Sinks.One` flavors can be viewed as a `Mono` with the `asMono()` method.
 
-<<<<<<< HEAD
-=======
-[[processor-overview]]
-= Overview of Available Processors
-
-Reactor Core comes with several flavors of `Processor`. Not all processors have the same
-semantics, but they are roughly split into three categories. The following list briefly
-describes the three kinds of processors:
-
-* *direct* (`DirectProcessor` and `UnicastProcessor`): These processors can push
-data only through direct user action (calling their methods of their `Sink` directly).
-* *synchronous* (`EmitterProcessor` and `ReplayProcessor`): These processors can either push data
-through user interaction or by subscribing to an upstream `Publisher` and synchronously
-draining it.
-
-TIP: One way of publishing events onto different threads is to use the `EmitterProcessor`
-combined with `publishOn(Scheduler)`. This can for example replace the former `TopicProcessor`,
-which was using `Unsafe` operations and has been moved to
-https://github.com/reactor/reactor-addons/tree/main/reactor-extra/src/main/java/reactor
-/extra/processor[reactor-extra]
-in 3.3.0.
-
-== Direct Processor
-
-A direct `Processor` is a processor that can dispatch signals to zero or more
-`Subscribers`. It is the simplest one to instantiate, with a single `DirectProcessor#create()` static
-factory method. On the other hand, *it has the limitation of not handling backpressure*.
-As a consequence, a `DirectProcessor` signals an `IllegalStateException` to its
-subscribers if you push N elements through it but at least one of its subscribers has
-requested less than N.
-
-Once the `Processor` has terminated (usually through its sink's `error(Throwable)` or
-`complete()` methods being called), it lets more subscribers subscribe but replays the
-termination signal to them immediately.
->>>>>>> 601a74a4
 
 The `Sinks` categories are:
 
@@ -134,7 +99,11 @@
 For instance, by default, it is unbounded: if you push any amount of data through it while
 its `Subscriber` has not yet requested data, it buffers all of the data.
 You can change this by providing a custom `Queue` implementation for the internal
-buffering in the `Sinks.many().unicast().onBackpressureBuffer(Queue)` factory method.
+buffering in the `Sinks.many().unicast().onBackpressureBuffer(Queue)` factory m
+
+
+
+ethod.
 If that queue is bounded, the sink could reject the push of a value when the buffer
 is full and not enough requests from downstream have been received.
 
