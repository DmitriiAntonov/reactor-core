--- conflicted
+++ resolved
@@ -37,16 +37,11 @@
 dependencies {
     api project(":reactor-core")
 
-<<<<<<< HEAD
     compileOnly "com.google.code.findbugs:jsr305:${findbugsVersion}"
     compileOnly "com.google.code.findbugs:annotations:${findbugsVersion}"
 
-    shaded 'net.bytebuddy:byte-buddy-agent:1.10.9'
-    shaded 'net.bytebuddy:byte-buddy:1.10.9'
-=======
     shaded "net.bytebuddy:byte-buddy-agent:$byteBuddyVersion"
     shaded "net.bytebuddy:byte-buddy:$byteBuddyVersion"
->>>>>>> d8cf0616
     for (dependency in project.configurations.shaded.dependencies) {
         compileOnly(dependency)
         testRuntimeOnly(dependency)
