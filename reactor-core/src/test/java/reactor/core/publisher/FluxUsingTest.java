--- conflicted
+++ resolved
@@ -37,10 +37,7 @@
 
 import static org.assertj.core.api.Assertions.assertThat;
 import static org.assertj.core.api.Assertions.assertThatExceptionOfType;
-<<<<<<< HEAD
 import static reactor.core.publisher.Sinks.EmitFailureHandler.FAIL_FAST;
-=======
->>>>>>> c1767fd6
 
 public class FluxUsingTest extends FluxOperatorTest<String, String> {
 
@@ -278,11 +275,7 @@
 		Flux.using(() -> 1, r -> tp.asFlux(), cleanup::set, true)
 		    .subscribe(ts);
 
-<<<<<<< HEAD
 		assertThat(tp.currentSubscriberCount()).as("tp has subscriber").isPositive();
-=======
-		assertThat(tp.hasDownstreams()).as("No subscriber?").isTrue();
->>>>>>> c1767fd6
 
 		tp.emitNext(1, FAIL_FAST);
 
@@ -298,11 +291,7 @@
 		  .assertNotComplete()
 		  .assertNoError();
 
-<<<<<<< HEAD
 		assertThat(tp.currentSubscriberCount()).as("tp has subscriber").isZero();
-=======
-		assertThat(tp.hasDownstreams()).as("Has subscriber?").isFalse();
->>>>>>> c1767fd6
 
 		assertThat(cleanup).hasValue(1);
 	}
